[build-system]
requires = ["setuptools>=61.0"]
build-backend = "setuptools.build_meta"

[project]
name = "expdespy"
<<<<<<< HEAD
version = "1.5.0"
=======
version = "1.5.1"
>>>>>>> 08523185
description = "Python package for experimental design analysis (ExpDes-like)"
readme = "README.md"
requires-python = ">=3.8"
license = {text = "MIT"}

authors = [
    {name = "Cristiano Oliveira", email = "cristiano2132.ufv@gmail.com"}
]

maintainers = [
    {name = "Cristiano Oliveira", email = "cristiano2132.ufv@gmail.com"}
]

keywords = ["experimental design", "ANOVA", "statistics", "ExpDes"]

dependencies = [
    "pandas",
    "numpy",
    "scipy",
    "statsmodels",
    "scikit-posthocs",
    "matplotlib",
    "seaborn",
    "tabulate"
]

classifiers = [
    "Development Status :: 4 - Beta",
    "Intended Audience :: Science/Research",
    "License :: OSI Approved :: MIT License",
    "Programming Language :: Python :: 3",
    "Programming Language :: Python :: 3.8",
    "Programming Language :: Python :: 3.9",
    "Programming Language :: Python :: 3.10",
    "Programming Language :: Python :: 3.11",
    "Topic :: Scientific/Engineering :: Mathematics",
    "Topic :: Scientific/Engineering :: Information Analysis"
]

[project.optional-dependencies]
dev = [
    "pytest",
    "twine",
    "build",
    "black",
    "ruff"
]

[project.urls]
Repository = "https://github.com/cristiano2132/expdespy"


[tool.setuptools.packages.find]
where = ["src"]<|MERGE_RESOLUTION|>--- conflicted
+++ resolved
@@ -4,11 +4,7 @@
 
 [project]
 name = "expdespy"
-<<<<<<< HEAD
-version = "1.5.0"
-=======
 version = "1.5.1"
->>>>>>> 08523185
 description = "Python package for experimental design analysis (ExpDes-like)"
 readme = "README.md"
 requires-python = ">=3.8"
